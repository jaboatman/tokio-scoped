//! A scoped [`tokio`] Runtime that can be used to create [`Scope`]s which can spawn futures which
//! can access stack data. That is, the futures spawned by the [`Scope`] do not require the `'static`
//! lifetime bound. This can be done safely by ensuring that the [`Scope`] doesn't exit until all
//! spawned futures have finished executing. Be aware, that when a [`Scope`] exits it will block
//! until every future spawned by the [`Scope`] completes. Therefore, one should take caution when
//! created scopes within an asynchronous context, such as from within another spawned future.
//!
//! # Example
//! ```
//! #[tokio::main]
//! async fn main() {
//!     let mut v = String::from("Hello");
//!     tokio_scoped::scope(|scope| {
//!         // Use the scope to spawn the future.
//!         scope.spawn(async {
//!             v.push('!');
//!         });
//!     });
//!     // The scope won't exit until all spawned futures are complete.
//!     assert_eq!(v.as_str(), "Hello!");
//! }
//! ```
//!
//! See also [`crossbeam::scope`]
//!
//! [`tokio`]: https://tokio.rs/
//! [`crossbeam::scope`]: https://docs.rs/crossbeam/0.4.1/crossbeam/fn.scope.html

use std::{
    fmt::Debug,
    future::Future,
    marker::PhantomData,
    mem::ManuallyDrop,
    ops::Deref,
    pin::Pin,
    task::{Context, Poll},
};

use tokio::{runtime::Handle, sync::mpsc, sync::oneshot};

/// Creates a [`Scope`] using the current tokio runtime and calls the `scope` method with the
/// provided future
///
/// # Example
/// ```
/// #[tokio::main]
/// async fn main() {
///     let mut v = String::from("Hello");
///     tokio_scoped::scope(|scope| {
///         // Use the scope to spawn the future.
///         scope.spawn(async {
///             v.push('!');
///         });
///     });
///     // The scope won't exit until all spawned futures are complete.
///     assert_eq!(v.as_str(), "Hello!");
/// }
/// ```
pub fn scope<'a, F, R>(f: F) -> R
where
    F: FnOnce(&mut Scope<'a>) -> R,
{
    let mut scope = Scope::new(Handle::current());
    f(&mut scope)
}

/// Borrows a `Handle` to the tokio `Runtime` to construct a [`ScopeBuilder`] which can be used to
/// create a scope.
///
/// # Example
/// ```
/// let mut v = String::from("Hello");
/// let rt = tokio::runtime::Runtime::new().unwrap();
/// tokio_scoped::scoped(rt.handle()).scope(|scope| {
///     // Use the scope to spawn the future.
///     scope.spawn(async {
///         v.push('!');
///     });
/// });
/// // The scope won't exit until all spawned futures are complete.
/// assert_eq!(v.as_str(), "Hello!");
/// ```
pub fn scoped(tokio_handle: &Handle) -> ScopeBuilder<'_> {
    ScopeBuilder {
        handle: tokio_handle,
    }
}

/// Struct used to build scopes from a borrowed `Handle`. Generally users should use the [`scoped`]
/// function instead of building `ScopeBuilder` instances directly.
///
/// [`scoped`]: /tokio-scoped/fn.scoped.html
#[derive(Debug)]
pub struct ScopeBuilder<'a> {
    handle: &'a Handle,
}

#[derive(Debug)]
pub struct Scope<'a> {
    handle: Handle,
    send: ManuallyDrop<mpsc::UnboundedSender<()>>,
    // When the `Scope` is dropped, we wait on this receiver to close. No messages are sent through
    // the receiver, however, the `Sender` objects get cloned into each spawned future (see
    // `ScopedFuture`). This is how we ensure they all exit eventually.
    recv: Option<mpsc::UnboundedReceiver<()>>,
    _marker: PhantomData<&'a ()>,
}

impl<'a> Scope<'a> {
    fn new(handle: Handle) -> Scope<'a> {
        let (s, r) = mpsc::unbounded_channel();
        Scope {
            handle,
            send: ManuallyDrop::new(s),
            recv: Some(r),
            _marker: PhantomData,
        }
    }
}

impl<'a> ScopeBuilder<'a> {
    pub fn from_runtime(rt: &'a tokio::runtime::Runtime) -> ScopeBuilder<'a> {
        ScopeBuilder {
            handle: rt.handle(),
        }
    }

    pub fn scope<F, R>(&self, f: F) -> R
    where
        F: FnOnce(&mut Scope<'a>) -> R,
    {
        let mut scope = Scope::new(self.handle.clone());
        f(&mut scope)
    }
}

struct ScopedFuture<T> {
    f: Pin<Box<dyn Future<Output = T> + Send + Sync + 'static>>,
    _send_waiter: mpsc::UnboundedSender<()>,
}

impl<T> Future for ScopedFuture<T> {
    type Output = T;

    fn poll(mut self: Pin<&mut Self>, cx: &mut Context<'_>) -> Poll<Self::Output> {
        let inner_future = &mut self.f;
        let future_ref = Pin::as_mut(inner_future);
        future_ref.poll(cx)
    }
}

pub struct JoinHandle<'a, T: 'a> {
    task: tokio::task::JoinHandle<T>,
    _marker: std::marker::PhantomData<&'a T>,
}

impl<'a, T: 'a> Future for JoinHandle<'a, T> {
    type Output = std::result::Result<T, tokio::task::JoinError>;
    fn poll(mut self: Pin<&mut Self>, cx: &mut Context<'_>) -> Poll<Self::Output> {
        let f = &mut self.task;
        tokio::pin!(f);
        f.poll(cx)
    }
}

impl<'a, T> JoinHandle<'a, T> {
    pub fn abort(&self) {
        self.task.abort();
    }
}

impl<'a> Scope<'a> {
    fn scoped_future<'s, F, T>(&'s self, f: F) -> ScopedFuture<T>
    where
        F: Future + Send + 'a,
        F::Output: Send + 'static,
        'a: 's,
    {
        let boxed: Pin<Box<dyn Future<Output = F::Output> + Send + 'a>> = Box::pin(f);
        // This transmute should be safe, as we use the `ScopedFuture` abstraction to prevent the
        // scope from exiting until every spawned `ScopedFuture` object is dropped, signifying that
        // they have completed their execution.
        let boxed: Pin<Box<dyn Future<Output = T> + Send + Sync + 'static>> =
            unsafe { std::mem::transmute(boxed) };

        ScopedFuture {
            f: boxed,
            _send_waiter: self.send.deref().clone(),
        }
    }

    /// Spawn the provided future on the `Handle` to the tokio `Runtime`.
    pub fn spawn<F>(&mut self, future: F) -> JoinHandle<'a, F::Output>
    where
        F: Future + Send + 'a,
        F::Output: Send + 'static,
    {
        let scoped_f = self.scoped_future(future);
        let handle = self.handle.spawn(scoped_f);
        JoinHandle {
            task: handle,
            _marker: std::marker::PhantomData,
        }
    }

    /// Creates an `inner` scope which can access variables created within the outer scope.
    pub fn scope<'inner, F, R>(&'inner self, f: F) -> R
    where
        F: FnOnce(&mut Scope<'inner>) -> R,
        'a: 'inner,
    {
        let mut scope = Scope::new(self.handle.clone());
        f(&mut scope)
    }

    /// Blocks the "current thread" of the runtime until `future` resolves. Other independently
    /// spawned futures will be moved to different threads and can make progress while
    /// this future is running.
    pub fn block_on<'s, R, F>(&'s mut self, future: F) -> R
    where
        F: Future<Output = R> + Send + 'a,
        R: Send + Debug + 'a,
        'a: 's,
    {
        let (tx, rx) = oneshot::channel();
        let future = async move { tx.send(future.await).unwrap() };

        let boxed: Pin<Box<dyn Future<Output = ()> + Send + 'a>> = Box::pin(future);
        let boxed: Pin<Box<dyn Future<Output = ()> + Send + 'static>> =
            unsafe { std::mem::transmute(boxed) };

        self.handle.spawn(boxed);
        {
            let handle = self.handle().clone();
            tokio::task::block_in_place(move || handle.block_on(rx)).unwrap()
        }
    }

    /// Get a `Handle` to the underlying `Runtime` instance.
    pub fn handle(&self) -> &Handle {
        &self.handle
    }
}

impl<'a> Drop for Scope<'a> {
    fn drop(&mut self) {
        unsafe {
            ManuallyDrop::drop(&mut self.send);
        }

<<<<<<< HEAD
        let mut recv = self.recv.take().unwrap();
        let n = tokio::task::block_in_place(|| recv.blocking_recv());
=======
        let recv = self.recv.take().unwrap();
        let n = tokio::task::block_in_place(move || {
            self.handle
                .block_on(UnboundedReceiverStream::new(recv).next())
        });
>>>>>>> b399606c
        assert_eq!(n, None);
    }
}

#[cfg(test)]
mod testing {
    use super::*;

    use std::time::Duration;
    use tokio::runtime::Runtime;

    fn make_runtime() -> Runtime {
        Runtime::new().expect("Failed to construct Runtime")
    }

    #[test]
    fn basic_test() {
        let rt = make_runtime();
        let scoped = scoped(rt.handle());
        scoped.scope(|scope| {
            scope.spawn(async {
                let another = tokio::spawn(async {
                    println!("Another!");
                    tokio::time::sleep(Duration::from_millis(5000)).await;
                    println!("Another is done sleeping");
                });

                println!("Sleeping a spawned future");
                // We should be able to spawn more and also verify that they complete...
                tokio::time::sleep(Duration::from_millis(2000)).await;
                println!("Completing!");
                another.await.unwrap();
            });
        });
        println!("Completed");
    }

    #[test]
    fn basic_test_split() {
        let rt = make_runtime();
        let scoped = scoped(rt.handle());
        scoped.scope(|scope| {
            scope.spawn(async {
                println!("Another!");
                tokio::time::sleep(Duration::from_millis(5000)).await;
                println!("Another is done sleeping");
            });

            println!("Sleeping a spawned future");
            scope.spawn(async {
                // We should be able to spawn more and also verify that they complete...
                tokio::time::sleep(Duration::from_millis(2000)).await;
                println!("Completing!");
            });
        });
        println!("Completed");
    }

    #[test]
    fn access_stack() {
        let rt = make_runtime();
        let scoped = scoped(rt.handle());
        // Specifically a variable that does _not_ implement Copy.
        let uncopy = String::from("Borrowed!");
        scoped.scope(|scope| {
            scope.spawn(async {
                assert_eq!(uncopy.as_str(), "Borrowed!");
                println!("Borrowed successfully: {}", uncopy);
            });
        });
    }

    #[test]
    fn access_mut_stack() {
        let rt = make_runtime();
        let scoped = scoped(rt.handle());
        let mut uncopy = String::from("Borrowed");
        let mut uncopy2 = String::from("Borrowed");
        scoped.scope(|scope| {
            scope.spawn(async {
                let f = scoped.scope(|scope2| scope2.block_on(async { 4 }));
                assert_eq!(f, 4);
                tokio::time::sleep(Duration::from_millis(1000)).await;
                uncopy.push('!');
            });

            scope.spawn(async {
                uncopy2.push('f');
            });
        });

        assert_eq!(uncopy.as_str(), "Borrowed!");
        assert_eq!(uncopy2.as_str(), "Borrowedf");
    }

    #[tokio::test(flavor = "multi_thread", worker_threads = 4)]
    async fn access_mut_stack_scope_fn() {
        let mut uncopy = String::from("Borrowed");
        let mut uncopy2 = String::from("Borrowed");
        scope(|scope| {
            scope.spawn(async {
                uncopy.push('!');
            });

            scope.spawn(async {
                uncopy2.push('f');
            });
        });

        assert_eq!(uncopy.as_str(), "Borrowed!");
        assert_eq!(uncopy2.as_str(), "Borrowedf");
    }

    #[test]
    fn block_on_test() {
        let rt = make_runtime();
        let scoped = scoped(rt.handle());
        let mut uncopy = String::from("Borrowed");
        let captured = scoped.scope(|scope| {
            let v = scope
                .block_on(async {
                    uncopy.push('!');
                    Ok::<_, ()>(uncopy)
                })
                .unwrap();
            assert_eq!(v.as_str(), "Borrowed!");
            v
        });
        assert_eq!(captured.as_str(), "Borrowed!");
    }

    #[test]
    fn borrow_many_test() {
        let rt = make_runtime();
        let scoped = scoped(rt.handle());
        let mut values = vec![1, 2, 3, 4];
        scoped.scope(|scope| {
            for v in &mut values {
                scope.spawn(async move {
                    *v += 1;
                });
            }
        });

        assert_eq!(&values, &[2, 3, 4, 5]);
    }

    #[test]
    fn inner_scope_test() {
        let rt = make_runtime();
        let scoped = scoped(rt.handle());
        let mut values = vec![1, 2, 3, 4];
        scoped.scope(|scope| {
            let mut v2s = vec![2, 3, 4, 5];
            scope.scope(|scope2| {
                scope2.spawn(async {
                    v2s.push(100);
                    values.push(100);
                });
            });
            // The inner scope must exit before we can get here.
            assert_eq!(v2s, &[2, 3, 4, 5, 100]);
            assert_eq!(values, &[1, 2, 3, 4, 100]);
        });
    }

    #[test]
    fn borrowed_scope_test() {
        let rt = tokio::runtime::Runtime::new().unwrap();
        let mut values = vec![1, 2, 3, 4];
        ScopeBuilder::from_runtime(&rt).scope(|scope| {
            scope.spawn(async {
                values.push(100);
            });
        });
        assert_eq!(values, &[1, 2, 3, 4, 100]);
    }

    #[test]
    fn recursive_test() {
        #[async_recursion::async_recursion]
        async fn recursive(data: &mut String, count: usize) {
            if count == 10 {
                return;
            }
            data.push('a');
            recursive(data, count + 1).await;
        }
        let rt = make_runtime();
        let scoped = scoped(rt.handle());
        let mut data = String::new();
        scoped.scope(|scope| {
            scope.spawn(async {
                recursive(&mut data, 0).await;
            });
        });
        assert_eq!(data, "aaaaaaaaaa");
    }

    #[tokio::test(flavor = "multi_thread")]
    async fn recursive_test2() {
        #[async_recursion::async_recursion]
        async fn recursive(data: &mut String, count: usize) {
            if count == 10 {
                return;
            }
            super::scope(|scope| {
                scope.spawn(async {
                    recursive(data, count + 1).await;
                });
            });
            data.push('a');
        }
        let mut data = String::new();
        recursive(&mut data, 0).await;
        assert_eq!(data, "aaaaaaaaaa");
    }
}<|MERGE_RESOLUTION|>--- conflicted
+++ resolved
@@ -248,16 +248,8 @@
             ManuallyDrop::drop(&mut self.send);
         }
 
-<<<<<<< HEAD
         let mut recv = self.recv.take().unwrap();
         let n = tokio::task::block_in_place(|| recv.blocking_recv());
-=======
-        let recv = self.recv.take().unwrap();
-        let n = tokio::task::block_in_place(move || {
-            self.handle
-                .block_on(UnboundedReceiverStream::new(recv).next())
-        });
->>>>>>> b399606c
         assert_eq!(n, None);
     }
 }
